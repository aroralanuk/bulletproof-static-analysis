--- conflicted
+++ resolved
@@ -273,33 +273,12 @@
         self.v_blinding.push(v_blinding);
 
         // Add the commitment to the transcript.
-<<<<<<< HEAD
         let V = self.pc_gens.commit(v, v_blinding).compress();
-        self.transcript.commit_point(b"V", &V);
-=======
-        let V = self.cs.pc_gens.commit(v, v_blinding).compress();
-        self.cs.transcript.append_point(b"V", &V);
->>>>>>> 6a17ceb3
+        self.transcript.append_point(b"V", &V);
 
         (V, Variable::Committed(i))
     }
 
-<<<<<<< HEAD
-=======
-    /// Consume the `Prover`, provide the `ConstraintSystem` implementation to the closure,
-    /// and produce a proof.
-    pub fn finalize_inputs(self) -> ProverCS<'a, 'b> {
-        // Commit a length _suffix_ for the number of high-level variables.
-        // We cannot do this in advance because user can commit variables one-by-one,
-        // but this suffix provides safe disambiguation because each variable
-        // is prefixed with a separate label.
-        self.cs.transcript.append_u64(b"m", self.m);
-        self.cs
-    }
-}
-
-impl<'a, 'b> ProverCS<'a, 'b> {
->>>>>>> 6a17ceb3
     /// Use a challenge, `z`, to flatten the constraints in the
     /// constraint system into vectors used for proving and
     /// verification.
@@ -398,7 +377,7 @@
         // We cannot do this in advance because user can commit variables one-by-one,
         // but this suffix provides safe disambiguation because each variable
         // is prefixed with a separate label.
-        self.transcript.commit_u64(b"m", self.v.len() as u64);
+        self.transcript.append_u64(b"m", self.v.len() as u64);
 
         // Create a `TranscriptRng` from the high-level witness data
         //
@@ -471,10 +450,9 @@
         )
         .compress();
 
-<<<<<<< HEAD
-        self.transcript.commit_point(b"A_I1", &A_I1);
-        self.transcript.commit_point(b"A_O1", &A_O1);
-        self.transcript.commit_point(b"S1", &S1);
+        self.transcript.append_point(b"A_I1", &A_I1);
+        self.transcript.append_point(b"A_O1", &A_O1);
+        self.transcript.append_point(b"S1", &S1);
 
         // Process the remaining constraints.
         self = self.create_randomized_constraints()?;
@@ -549,14 +527,9 @@
             )
         };
 
-        self.transcript.commit_point(b"A_I2", &A_I2);
-        self.transcript.commit_point(b"A_O2", &A_O2);
-        self.transcript.commit_point(b"S2", &S2);
-=======
-        self.transcript.append_point(b"A_I", &A_I);
-        self.transcript.append_point(b"A_O", &A_O);
-        self.transcript.append_point(b"S", &S);
->>>>>>> 6a17ceb3
+        self.transcript.append_point(b"A_I2", &A_I2);
+        self.transcript.append_point(b"A_O2", &A_O2);
+        self.transcript.append_point(b"S2", &S2);
 
         // 4. Compute blinded vector polynomials l(x) and r(x)
 
